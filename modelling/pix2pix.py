# pix2pix - https://arxiv.org/abs/1611.07004
#
# Code reference:
# https://github.com/junyanz/pytorch-CycleGAN-and-pix2pix


import torch
from torch import Tensor, nn

<<<<<<< HEAD

class PatchGan(nn.Sequential):
    def __init__(self, A_channels: int = 3, B_channels: int = 3, base_dim: int = 64, depth: int = 3) -> None:
        super().__init__()
        self.append(nn.Conv2d(A_channels + B_channels, base_dim, 4, 2, 1))
        self.append(nn.LeakyReLU(0.2, inplace=True))
=======
from .common import conv_norm_act


# NOTE: original code uses affine=False for InstanceNorm2d
class PatchGan(nn.Sequential):
    def __init__(self, A_channels: int = 3, B_channels: int = 3, base_dim: int = 64, depth: int = 3) -> None:
        super().__init__()
        self.append(conv_norm_act(A_channels + B_channels, base_dim, 4, 2, act="leaky_relu"))
>>>>>>> 1eaed5c1
        in_ch = base_dim

        for i in range(1, depth):
            out_ch = base_dim * 2 ** min(i, 3)
<<<<<<< HEAD
            self.append(nn.Conv2d(in_ch, out_ch, 4, 2, 1))
            self.append(nn.InstanceNorm2d(out_ch))
            self.append(nn.LeakyReLU(0.2, inplace=True))
            in_ch = out_ch

        out_ch = base_dim * 2 ** min(depth, 3)
        self.append(nn.Conv2d(in_ch, out_ch, 3, 1, 1))  # original code uses kernel_size=4 here
        self.append(nn.InstanceNorm2d(out_ch))
        self.append(nn.LeakyReLU(0.2, inplace=True))
        self.append(nn.Conv2d(out_ch, 1, 3, 1, 1))

=======
            self.append(conv_norm_act(in_ch, out_ch, 4, 2, norm="instance", act="leaky_relu"))
            in_ch = out_ch

        # original code uses kernel_size=4 here
        out_ch = base_dim * 2 ** min(depth, 3)
        self.append(conv_norm_act(in_ch, out_ch, 3, norm="instance", act="leaky_relu"))
        self.append(nn.Conv2d(out_ch, 1, 3, 1, 1))

>>>>>>> 1eaed5c1
        self.reset_parameters()

    def reset_parameters(self):
        self.apply(init_weights)

    def forward(self, As: Tensor, Bs: Tensor):
        return super().forward(torch.cat([As, Bs], dim=1))


class UnetGenerator(nn.Module):
    def __init__(self, A_channels: int = 3, B_channels: int = 3, depth: int = 7, base_dim: int = 64):
        super().__init__()
        self.down_blocks = nn.ModuleList()
        self.down_blocks.append(nn.Conv2d(A_channels, base_dim, 4, 2, 1))
        in_ch = base_dim
        for i in range(1, depth - 1):
            out_ch = base_dim * 2 ** min(i, 3)
            block = nn.Sequential(
                nn.LeakyReLU(0.2, inplace=True),
                nn.Conv2d(in_ch, out_ch, 4, 2, 1),
                nn.InstanceNorm2d(out_ch),
            )
            self.down_blocks.append(block)
            in_ch = out_ch

        out_ch = base_dim * 2 ** min(depth - 1, 3)
        self.inner_most = nn.Sequential(
            nn.LeakyReLU(0.2, inplace=True),
            nn.Conv2d(in_ch, out_ch, 4, 2, 1),
            nn.ReLU(inplace=True),
            nn.ConvTranspose2d(out_ch, in_ch, 4, 2, 1),
            nn.InstanceNorm2d(in_ch),
        )

        self.up_blocks = nn.ModuleList()
        for i in range(depth - 3, -1, -1):
            out_ch = base_dim * 2 ** min(i, 3)
            block = nn.Sequential(
                nn.ReLU(inplace=True),
                nn.ConvTranspose2d(in_ch * 2, out_ch, 4, 2, 1),
                nn.InstanceNorm2d(out_ch),
            )
            self.up_blocks.append(block)
            in_ch = out_ch
        self.up_blocks.append(
            nn.Sequential(
                nn.ReLU(inplace=True),
                nn.ConvTranspose2d(in_ch * 2, B_channels, 4, 2, 1),
                nn.Tanh(),
            )
        )

        self.reset_parameters()

    def reset_parameters(self):
        self.apply(init_weights)

    def forward(self, x: Tensor):
        fmaps = [x]
        for down in self.down_blocks:
            fmaps.append(down(fmaps[-1]))

        out = self.inner_most(fmaps[-1])

        for up in self.up_blocks:
            out = up(torch.cat([out, fmaps.pop()], 1))
        return out


def init_weights(module: nn.Module):
    if isinstance(module, nn.modules.conv._ConvNd):
        nn.init.normal_(module.weight, 0, 0.02)
        nn.init.zeros_(module.bias)<|MERGE_RESOLUTION|>--- conflicted
+++ resolved
@@ -7,14 +7,6 @@
 import torch
 from torch import Tensor, nn
 
-<<<<<<< HEAD
-
-class PatchGan(nn.Sequential):
-    def __init__(self, A_channels: int = 3, B_channels: int = 3, base_dim: int = 64, depth: int = 3) -> None:
-        super().__init__()
-        self.append(nn.Conv2d(A_channels + B_channels, base_dim, 4, 2, 1))
-        self.append(nn.LeakyReLU(0.2, inplace=True))
-=======
 from .common import conv_norm_act
 
 
@@ -23,24 +15,10 @@
     def __init__(self, A_channels: int = 3, B_channels: int = 3, base_dim: int = 64, depth: int = 3) -> None:
         super().__init__()
         self.append(conv_norm_act(A_channels + B_channels, base_dim, 4, 2, act="leaky_relu"))
->>>>>>> 1eaed5c1
         in_ch = base_dim
 
         for i in range(1, depth):
             out_ch = base_dim * 2 ** min(i, 3)
-<<<<<<< HEAD
-            self.append(nn.Conv2d(in_ch, out_ch, 4, 2, 1))
-            self.append(nn.InstanceNorm2d(out_ch))
-            self.append(nn.LeakyReLU(0.2, inplace=True))
-            in_ch = out_ch
-
-        out_ch = base_dim * 2 ** min(depth, 3)
-        self.append(nn.Conv2d(in_ch, out_ch, 3, 1, 1))  # original code uses kernel_size=4 here
-        self.append(nn.InstanceNorm2d(out_ch))
-        self.append(nn.LeakyReLU(0.2, inplace=True))
-        self.append(nn.Conv2d(out_ch, 1, 3, 1, 1))
-
-=======
             self.append(conv_norm_act(in_ch, out_ch, 4, 2, norm="instance", act="leaky_relu"))
             in_ch = out_ch
 
@@ -49,7 +27,6 @@
         self.append(conv_norm_act(in_ch, out_ch, 3, norm="instance", act="leaky_relu"))
         self.append(nn.Conv2d(out_ch, 1, 3, 1, 1))
 
->>>>>>> 1eaed5c1
         self.reset_parameters()
 
     def reset_parameters(self):
