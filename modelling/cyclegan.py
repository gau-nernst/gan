--- conflicted
+++ resolved
@@ -5,23 +5,6 @@
 
 from torch import Tensor, nn
 
-<<<<<<< HEAD
-from .pix2pix import init_weights
-
-
-# almost identical to torchvision.models.resnet.BasicBlock
-class ResNetBlock(nn.Sequential):
-    def __init__(self, dim: int) -> None:
-        super().__init__(
-            nn.Conv2d(dim, dim, 3, 1, 1),
-            nn.InstanceNorm2d(dim),
-            nn.ReLU(inplace=True),
-            nn.Conv2d(dim, dim, 3, 1, 1),
-            nn.InstanceNorm2d(dim),
-        )
-
-    def forward(self, x: Tensor):
-=======
 from .common import conv_norm_act
 from .pix2pix import init_weights
 
@@ -35,7 +18,6 @@
         )
 
     def forward(self, x: Tensor) -> Tensor:
->>>>>>> 1eaed5c1
         return x + super().forward(x)
 
 
@@ -45,31 +27,6 @@
         self, A_channels: int = 3, B_channels: int = 3, base_dim: int = 64, n_blocks: int = 9, downsample: int = 2
     ) -> None:
         super().__init__()
-<<<<<<< HEAD
-        self.append(nn.Conv2d(A_channels, base_dim, 7, 1, 3))
-        self.append(nn.InstanceNorm2d(base_dim))
-        self.append(nn.ReLU(inplace=True))
-        in_ch = base_dim
-
-        for _ in range(downsample):
-            self.append(nn.Conv2d(in_ch, in_ch * 2, 3, 2, 1))
-            self.append(nn.InstanceNorm2d(in_ch * 2))
-            self.append(nn.ReLU(inplace=True))
-            in_ch *= 2
-
-        for _ in range(n_blocks):
-            self.append(ResNetBlock(in_ch))
-
-        for _ in range(downsample):
-            self.append(nn.ConvTranspose2d(in_ch, in_ch // 2, 3, 2, 1, 1))
-            self.append(nn.InstanceNorm2d(in_ch // 2))
-            self.append(nn.ReLU(inplace=True))
-            in_ch //= 2
-
-        self.append(nn.Conv2d(base_dim, B_channels, 7, 1, 3))
-        self.append(nn.Tanh())
-
-=======
         self.append(conv_norm_act(A_channels, base_dim, 7, norm="instance", act="relu"))
         in_ch = base_dim
 
@@ -91,7 +48,6 @@
             in_ch //= 2
 
         self.append(conv_norm_act(base_dim, B_channels, 7, act="tanh"))  # no norm
->>>>>>> 1eaed5c1
         self.reset_parameters()
 
     def reset_parameters(self):
